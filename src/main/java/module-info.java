/**
 * The FastJ Library in its entirety.
 * <p>
 * FastJ does not use any external dependencies -- it relies entirely on Java 11's {@code java.desktop} module, using
 * AWT and Swing to display output.
 * <p>
 * This game library is split into two main parts:
 * <ul>
 *     <li>the framework with which to build games (every package except {@link io.github.lucasstarsz.fastj.engine}), and</li>
 *     <li>the engine running it (just package {@code engine}).</li>
 * </ul>
 * <p>
 * For more information, check out
 * <a href="https://github.com/lucasstarsz/FastJ-Engine" target="_blank">the github repository.</a>
 */
module fastj.library {
    requires transitive java.desktop;

    exports tech.fastj.engine;
    exports tech.fastj.math;

    exports tech.fastj.graphics;
    exports tech.fastj.graphics.game;
    exports tech.fastj.graphics.ui;
    exports tech.fastj.graphics.ui.elements;

    exports tech.fastj.systems.input;
    exports tech.fastj.systems.input.keyboard;
    exports tech.fastj.systems.input.mouse;

<<<<<<< HEAD
    exports io.github.lucasstarsz.fastj.systems.audio;
    exports io.github.lucasstarsz.fastj.systems.behaviors;
    exports io.github.lucasstarsz.fastj.systems.control;
    exports io.github.lucasstarsz.fastj.systems.tags;
=======
    exports tech.fastj.systems.behaviors;
    exports tech.fastj.systems.control;
    exports tech.fastj.systems.tags;
>>>>>>> ba31f8e9
}<|MERGE_RESOLUTION|>--- conflicted
+++ resolved
@@ -28,14 +28,8 @@
     exports tech.fastj.systems.input.keyboard;
     exports tech.fastj.systems.input.mouse;
 
-<<<<<<< HEAD
-    exports io.github.lucasstarsz.fastj.systems.audio;
-    exports io.github.lucasstarsz.fastj.systems.behaviors;
-    exports io.github.lucasstarsz.fastj.systems.control;
-    exports io.github.lucasstarsz.fastj.systems.tags;
-=======
+    exports tech.fastj.systems.audio;
     exports tech.fastj.systems.behaviors;
     exports tech.fastj.systems.control;
     exports tech.fastj.systems.tags;
->>>>>>> ba31f8e9
 }