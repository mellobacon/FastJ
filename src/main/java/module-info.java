/**
 * The FastJ Library in its entirety.
 * <p>
 * FastJ does not use any external dependencies -- it relies entirely on Java 11's {@code java.desktop} module, using
 * AWT and Swing to display output.
 * <p>
 * This game library is split into two main parts:
 * <ul>
 *     <li>the framework with which to build games (every package except {@link tech.fastj.engine}), and</li>
<<<<<<< HEAD
 *     <li>the engine running it (just package {@code engine}).</li>
=======
 *     <li>the engine running it (just package {@link tech.fastj.engine}).</li>
>>>>>>> 543a07bd
 * </ul>
 * <p>
 * For more information, check out
 * <a href="https://github.com/fastjengine/FastJ" target="_blank">the github repository.</a>
 */
module fastj.library {
    requires transitive java.desktop;

    exports tech.fastj.engine;
    exports tech.fastj.math;

    exports tech.fastj.graphics;
    exports tech.fastj.graphics.game;
    exports tech.fastj.graphics.ui;
    exports tech.fastj.graphics.ui.elements;
    exports tech.fastj.graphics.util;

    exports tech.fastj.systems.input;
    exports tech.fastj.systems.input.keyboard;
    exports tech.fastj.systems.input.mouse;

    exports tech.fastj.systems.audio;
    exports tech.fastj.systems.behaviors;
    exports tech.fastj.systems.control;
    exports tech.fastj.systems.tags;
    exports tech.fastj.graphics.util.gradients;
}<|MERGE_RESOLUTION|>--- conflicted
+++ resolved
@@ -7,11 +7,7 @@
  * This game library is split into two main parts:
  * <ul>
  *     <li>the framework with which to build games (every package except {@link tech.fastj.engine}), and</li>
-<<<<<<< HEAD
- *     <li>the engine running it (just package {@code engine}).</li>
-=======
  *     <li>the engine running it (just package {@link tech.fastj.engine}).</li>
->>>>>>> 543a07bd
  * </ul>
  * <p>
  * For more information, check out
